from __future__ import annotations

import json
import os
import time
from typing import Any, TYPE_CHECKING, Optional
from dataclasses import dataclass
from datetime import datetime, timezone

import requests
import random

<<<<<<< HEAD
from .logging_config import get_logger, log_operation_start, log_operation_end, ContextLogger
from .monitoring import MetricsEmitter
from .system_config import get_system_config
from .token_security import TokenMasker, mask_token_in_url, safe_exception_str
logger = get_logger(__name__)
metrics = MetricsEmitter()


def _calculate_exponential_backoff(attempt: int, base_delay: float = 1.0, max_delay: float = 60.0, jitter: bool = True) -> float:
    """Calculate exponential backoff delay with optional jitter.
    
    Args:
        attempt: Current attempt number (0-indexed)
        base_delay: Base delay in seconds
        max_delay: Maximum delay in seconds
        jitter: Whether to add random jitter to avoid thundering herd
        
    Returns:
        Delay time in seconds
    """
    # Calculate exponential delay: base_delay * (2^attempt)
    delay = base_delay * (2 ** attempt)
    
    # Cap at maximum delay
    delay = min(delay, max_delay)
    
    # Add jitter to avoid thundering herd problems
    if jitter:
        # Add random jitter of ±25% of the delay
        jitter_amount = delay * 0.25
        delay += random.uniform(-jitter_amount, jitter_amount)
        delay = max(0.1, delay)  # Ensure minimum delay
    
    return delay


# Error classes for better error handling
class GitHubError(Exception):
    """Base class for GitHub API errors."""
    
    def __init__(self, message: str, status_code: Optional[int] = None, response_headers: Optional[dict] = None):
        super().__init__(message)
        self.status_code = status_code
        self.response_headers = response_headers or {}
        self.timestamp = datetime.now(timezone.utc)


class RateLimitError(GitHubError):
    """Raised when GitHub API rate limit is exceeded."""
    
    def __init__(self, message: str, reset_time: Optional[int] = None, remaining: Optional[int] = None):
        super().__init__(message, status_code=429)
        self.reset_time = reset_time
        self.remaining = remaining
        
        if reset_time:
            reset_dt = datetime.fromtimestamp(reset_time, timezone.utc)
            wait_minutes = max(0, (reset_dt - self.timestamp).total_seconds() / 60)
            self.message = f"{message} Rate limit resets at {reset_dt.strftime('%H:%M UTC')} (in {wait_minutes:.1f} minutes)"
        else:
            self.message = message


class GitHubConnectionError(GitHubError):
    """Raised when connection to GitHub fails."""
    
    def __init__(self, message: str, original_error: Optional[Exception] = None):
        super().__init__(f"GitHub connection failed: {message}. Please check network connectivity and try again.")
        self.original_error = original_error


class CircuitBreakerError(GitHubError):
    """Raised when circuit breaker is open."""
    
    def __init__(self, message: str = "GitHub API circuit breaker is open due to repeated failures"):
        super().__init__(message)


@dataclass
class CircuitBreakerState:
    """Circuit breaker state management."""
    failure_count: int = 0
    last_failure_time: Optional[float] = None
    state: str = "CLOSED"  # CLOSED, OPEN, HALF_OPEN
    failure_threshold: int = 5
    timeout_seconds: int = 300  # 5 minutes
    
    def should_allow_request(self) -> bool:
        """Check if request should be allowed based on circuit breaker state."""
        current_time = time.time()
        
        if self.state == "CLOSED":
            return True
        elif self.state == "OPEN":
            if self.last_failure_time and (current_time - self.last_failure_time) > self.timeout_seconds:
                self.state = "HALF_OPEN"
                return True
            return False
        elif self.state == "HALF_OPEN":
            return True
        
        return True
    
    def record_success(self):
        """Record successful request."""
        self.failure_count = 0
        self.state = "CLOSED"
        self.last_failure_time = None
    
    def record_failure(self):
        """Record failed request."""
        self.failure_count += 1
        self.last_failure_time = time.time()
        
        if self.failure_count >= self.failure_threshold:
            self.state = "OPEN"
        elif self.state == "HALF_OPEN":
            self.state = "OPEN"


# Global circuit breaker instance
_circuit_breaker = CircuitBreakerState()
=======
from .logging_utils import get_request_logger, RequestContext
from .config import get_github_api_url, get_http_timeout
from .metrics import record_operation_metrics, with_metrics
from .circuit_breaker import (
    get_circuit_breaker, 
    CircuitBreakerConfig, 
    CircuitBreakerError,
    RetryStrategy
)

logger = get_request_logger(__name__)
>>>>>>> 5a492667

if TYPE_CHECKING:  # pragma: no cover - type checking only
    from .pr_analysis import PRAnalysisResult


def _get_token(token: str | None) -> str:
    """Return ``token`` or the value from ``GITHUB_TOKEN`` environment variable."""

    env_token = os.getenv("GITHUB_TOKEN")
    final = token or env_token
    if not final:
        raise ValueError("GitHub token not provided")
    return final


# Configure circuit breaker for GitHub API
_github_circuit_breaker_config = CircuitBreakerConfig(
    failure_threshold=5,      # Open after 5 failures
    recovery_timeout=60.0,    # Try recovery after 60 seconds
    success_threshold=3,      # Close after 3 successes
    request_timeout=30.0,     # 30 second request timeout
    max_retries=3,           # Maximum 3 retry attempts
    base_delay=0.5,          # Start with 0.5 second delay
    max_delay=30.0,          # Maximum 30 second delay
    jitter_factor=0.2,       # 20% jitter to prevent thundering herd
    monitoring_window=50     # Track last 50 requests
)

_github_circuit_breaker = get_circuit_breaker("github_api", _github_circuit_breaker_config)
_retry_strategy = RetryStrategy(_github_circuit_breaker_config)


@with_metrics(operation="github_api_request")
def _request_with_retries(
    method: str,
    url: str,
    *,
    token: str | None,
    data: Any | None = None,
    params: dict[str, Any] | None = None,
<<<<<<< HEAD
    retries: Optional[int] = None,
) -> requests.Response:
    """Return a ``requests`` response with enhanced error handling and retry logic."""
    global _circuit_breaker
    
    config = get_system_config()
    if retries is None:
        retries = config.default_retry_attempts
    
    # Check circuit breaker
    if not _circuit_breaker.should_allow_request():
        metrics.record_counter("github_api_errors_total", 1, 
                             tags={"error_type": "circuit_breaker_open", "api_operation": method.upper()})
        raise CircuitBreakerError()
    
    token_val = _get_token(token)
    
    # Start operation tracking for API request
    request_context = log_operation_start(
        logger,
        "github_api_request",
        method=method.upper(),
        url=mask_token_in_url(url, token_val),
        retries=retries
    )
    
    last_error = None
    
    for attempt in range(retries):
        try:
            logger.debug("Making GitHub API request", 
                        method=method.upper(),
                        attempt=attempt + 1,
                        max_retries=retries,
                        circuit_breaker_state=_circuit_breaker.state)
            
            resp = requests.request(
                method,
                url,
                headers=_headers(token_val),
                data=data,
                params=params,
                timeout=config.github_api_timeout,
            )
            
            # Check for specific HTTP status codes before raising
            if resp.status_code == 429:
                # Rate limit handling
                reset_time = resp.headers.get('X-RateLimit-Reset')
                remaining = resp.headers.get('X-RateLimit-Remaining', '0')
                
                reset_timestamp = int(reset_time) if reset_time else None
                metrics.record_counter("github_api_errors_total", 1, 
                                     tags={"error_type": "rate_limit", "api_operation": method.upper()})
                
                if attempt < retries - 1:
                    # Calculate sleep time based on reset time or sophisticated exponential backoff
                    if reset_timestamp:
                        # For rate limits, respect the reset time but cap at reasonable values
                        time_until_reset = reset_timestamp - int(time.time())
                        sleep_time = min(max(time_until_reset, 1), 60)  # 1s min, 60s max
                    else:
                        # Use sophisticated exponential backoff for rate limits
                        sleep_time = _calculate_exponential_backoff(attempt, base_delay=2.0, max_delay=60.0)
                    
                    logger.warning("Rate limit exceeded, waiting", 
                                 sleep_seconds=sleep_time,
                                 reset_time=reset_timestamp,
                                 remaining=remaining)
                    time.sleep(sleep_time)
                    continue
                else:
                    raise RateLimitError(
                        "GitHub API rate limit exceeded", 
                        reset_time=reset_timestamp,
                        remaining=int(remaining)
                    )
            
            elif 400 <= resp.status_code < 500:
                # Client errors (don't retry except for rate limits)
                error_msg = f"GitHub API client error: {resp.status_code}"
                if resp.status_code == 401:
                    error_msg = "GitHub API authentication failed. Please check your token."
                elif resp.status_code == 403:
                    error_msg = "GitHub API access forbidden. Please check your token permissions."
                elif resp.status_code == 404:
                    error_msg = "GitHub API resource not found. Please check the repository and PR number."
                
                metrics.record_counter("github_api_errors_total", 1, 
                                     tags={"error_type": f"client_error_{resp.status_code}", "api_operation": method.upper()})
                raise GitHubError(error_msg, status_code=resp.status_code, response_headers=dict(resp.headers))
            
            elif resp.status_code >= 500:
                # Server errors (retry with exponential backoff)
                error_msg = f"GitHub API server error: {resp.status_code}"
                if attempt < retries - 1:
                    # Use sophisticated exponential backoff for server errors
                    sleep_time = _calculate_exponential_backoff(attempt, base_delay=1.0, max_delay=30.0)
                    logger.warning("GitHub API server error, retrying", 
                                 status_code=resp.status_code,
                                 sleep_seconds=sleep_time,
                                 attempt=attempt + 1)
                    metrics.record_counter("github_api_retries_total", 1, 
                                         tags={"error_type": f"server_error_{resp.status_code}", "api_operation": method.upper()})
                    time.sleep(sleep_time)
                    continue
                else:
                    metrics.record_counter("github_api_errors_total", 1, 
                                         tags={"error_type": f"server_error_{resp.status_code}", "api_operation": method.upper()})
                    raise GitHubError(error_msg, status_code=resp.status_code, response_headers=dict(resp.headers))
            
            # If we get here, request was successful
            resp.raise_for_status()  # This should not raise for 2xx codes
            
            logger.debug("GitHub API request successful",
                        status_code=resp.status_code,
                        response_size=len(resp.content),
                        attempt=attempt + 1)
            
            # Record success in circuit breaker and metrics
            _circuit_breaker.record_success()
            metrics.record_counter("github_api_requests_total", 1, 
                                 tags={"status": "success", "api_operation": method.upper()})
            metrics.record_histogram("github_api_duration_seconds", time.time() - request_context.get('start_time', time.time()))
            
            log_operation_end(logger, request_context, success=True, 
                            status_code=resp.status_code,
                            attempt=attempt + 1)
            return resp
            
        except (requests.ConnectionError, requests.Timeout) as exc:
            # Network-level errors
            last_error = GitHubConnectionError(safe_exception_str(exc), original_error=exc)
            metrics.record_counter("github_api_errors_total", 1, 
                                 tags={"error_type": "connection_error", "api_operation": method.upper()})
            
            if attempt < retries - 1:
                # Use sophisticated exponential backoff for connection errors
                sleep_time = _calculate_exponential_backoff(attempt, base_delay=0.5, max_delay=15.0)
                logger.warning("GitHub API connection failed, retrying",
                             error=safe_exception_str(exc),
                             attempt=attempt + 1,
                             sleep_seconds=sleep_time)
                metrics.record_counter("github_api_retries_total", 1, 
                                     tags={"error_type": "connection_error", "api_operation": method.upper()})
                time.sleep(sleep_time)
                continue
            
        except requests.RequestException as exc:
            # Other request exceptions
            last_error = GitHubError(f"GitHub API request failed: {safe_exception_str(exc)}")
            metrics.record_counter("github_api_errors_total", 1, 
                                 tags={"error_type": "request_error", "api_operation": method.upper()})
            
            if attempt < retries - 1:
                # Use sophisticated exponential backoff for general request errors
                sleep_time = _calculate_exponential_backoff(attempt, base_delay=0.5, max_delay=15.0)
                logger.warning("GitHub API request failed, retrying",
                             error=safe_exception_str(exc),
                             attempt=attempt + 1,
                             sleep_seconds=sleep_time)
                metrics.record_counter("github_api_retries_total", 1, 
                                     tags={"error_type": "request_error", "api_operation": method.upper()})
                time.sleep(sleep_time)
                continue
    
    # If we've exhausted all retries, record circuit breaker failure and raise
    _circuit_breaker.record_failure()
    log_operation_end(logger, request_context, success=False, 
                    error=safe_exception_str(last_error) if last_error else "Unknown error", total_attempts=retries)
    
    if last_error:
        raise last_error
    else:
        raise GitHubError("GitHub API request failed after all retry attempts")
=======
    retries: int = 3,
    context: RequestContext | None = None,
) -> requests.Response:
    """Return a ``requests`` response using enhanced retry logic with circuit breaker.
    
    Features:
    - Circuit breaker protection against cascading failures
    - Differentiated error handling (rate limits, client errors, server errors)
    - Exponential backoff with jitter
    - Respect for Retry-After headers
    - Enhanced metrics and logging
    """
    if context is None:
        context = RequestContext()
        
    start_time = time.time()
    token_val = _get_token(token)
    
    logger.info(
        "Starting enhanced GitHub API request",
        context=context,
        method=method,
        url=url,
        max_retries=retries,
        circuit_breaker_state=_github_circuit_breaker.state.value
    )
    
    def make_request() -> requests.Response:
        """Internal function to make the actual request."""
        return requests.request(
            method,
            url,
            headers=_headers(token_val),
            data=data,
            params=params,
            timeout=get_http_timeout(),
        )
    
    last_exception = None
    
    for attempt in range(retries + 1):  # +1 for initial attempt
        try:
            logger.debug(
                f"GitHub API request attempt {attempt + 1}",
                context=context,
                attempt=attempt + 1,
                max_attempts=retries + 1,
                circuit_breaker_state=_github_circuit_breaker.state.value
            )
            
            # Use circuit breaker protection
            resp = _github_circuit_breaker.call(make_request, context=context)
            resp.raise_for_status()
            
            logger.info(
                "GitHub API request successful",
                context=context,
                status_code=resp.status_code,
                attempt=attempt + 1,
                duration_ms=(time.time() - start_time) * 1000
            )
            
            # Record success metrics
            record_operation_metrics(
                operation="github_api_success",
                duration_ms=(time.time() - start_time) * 1000,
                status="success",
                context=context
            )
            
            return resp
            
        except CircuitBreakerError as exc:
            logger.error(
                "GitHub API request blocked by circuit breaker",
                context=context,
                circuit_breaker_state=_github_circuit_breaker.state.value,
                error=str(exc)
            )
            record_operation_metrics(
                operation="github_api_circuit_breaker_blocked",
                duration_ms=(time.time() - start_time) * 1000,
                status="circuit_breaker_open",
                context=context
            )
            raise
            
        except requests.RequestException as exc:
            last_exception = exc
            error_type = type(exc).__name__
            
            # Enhanced error classification
            status_code = getattr(exc.response, 'status_code', None) if hasattr(exc, 'response') else None
            
            logger.warning(
                "GitHub API request failed",
                context=context,
                error=str(exc),
                error_type=error_type,
                status_code=status_code,
                attempt=attempt + 1,
                max_attempts=retries + 1
            )
            
            # Check if we should retry this error type
            if not _retry_strategy.should_retry(attempt, exc):
                logger.info(
                    "Not retrying GitHub API request",
                    context=context,
                    error_type=error_type,
                    status_code=status_code,
                    reason="error_type_not_retryable"
                )
                break
                
            # If this is the last attempt, don't sleep
            if attempt == retries:
                break
                
            # Calculate retry delay
            retry_after = None
            if hasattr(exc, 'response') and exc.response:
                retry_after = _retry_strategy.extract_retry_after(exc.response)
                
            delay = _retry_strategy.calculate_delay(attempt, retry_after)
            
            logger.info(
                f"Retrying GitHub API request after {delay:.2f}s delay",
                context=context,
                delay_seconds=delay,
                retry_after_header=retry_after,
                attempt=attempt + 1,
                next_attempt=attempt + 2
            )
            
            time.sleep(delay)
    
    # If we get here, all retries failed
    logger.error(
        "GitHub API request failed after all retries",
        context=context,
        error=str(last_exception) if last_exception else "Unknown error",
        total_attempts=retries + 1,
        circuit_breaker_state=_github_circuit_breaker.state.value
    )
    
    record_operation_metrics(
        operation="github_api_failure",
        duration_ms=(time.time() - start_time) * 1000,
        status="max_retries_exceeded",
        context=context
    )
    
    if last_exception:
        raise last_exception
    else:
        raise requests.RequestException("All retry attempts failed")
>>>>>>> 5a492667


def _headers(token: str) -> dict[str, str]:
    return {"Authorization": f"token {token}", "Accept": "application/vnd.github+json"}


def get_pull_request_diff(
    repo: str, 
    pr_number: int, 
    token: str | None = None,
    context: RequestContext | None = None
) -> str:
    """Return the diff for ``pr_number`` in ``repo``."""
<<<<<<< HEAD
    logger.info("Fetching pull request diff", 
               repository=repo, 
               pr_number=pr_number)
    
    config = get_system_config()
    url = f"{config.github_api_url}/repos/{repo}/pulls/{pr_number}"
=======
    if context is None:
        context = RequestContext()

    logger.info(
        "Fetching pull request diff",
        context=context,
        repo=repo,
        pr_number=pr_number
    )

    url = f"{get_github_api_url()}/repos/{repo}/pulls/{pr_number}"
>>>>>>> 5a492667
    resp = _request_with_retries(
        "get",
        url,
        token=token,
        params={"media_type": "diff"},
        context=context,
    )
    
    logger.info(
        "Successfully fetched pull request diff",
        context=context,
        repo=repo,
        pr_number=pr_number,
        diff_size=len(resp.text)
    )
    
<<<<<<< HEAD
    logger.debug("Pull request diff retrieved", 
                repository=repo,
                pr_number=pr_number,
                diff_size=len(resp.text))
    
=======
>>>>>>> 5a492667
    return resp.text


def post_comment(
    repo: str, 
    pr_number: int, 
    body: str, 
    token: str | None = None,
    context: RequestContext | None = None
) -> Any:
<<<<<<< HEAD
    """Post ``body`` as a comment on the pull request with fallback for large comments."""
    logger.info("Posting comment to pull request",
               repository=repo,
               pr_number=pr_number,
               comment_length=len(body))

    config = get_system_config()
    url = f"{config.github_api_url}/repos/{repo}/issues/{pr_number}/comments"
    
    try:
        resp = _request_with_retries(
            "post",
            url,
            token=token,
            data=json.dumps({"body": body}),
        )
        
        result = resp.json()
        logger.info("Comment posted successfully",
                   repository=repo,
                   pr_number=pr_number,
                   comment_id=result.get('id'))
        
        metrics.record_counter("github_comments_posted_total", 1, tags={"status": "success", "fallback": "false"})
        return result
        
    except GitHubError as e:
        # Check if error is due to comment size and try fallback
        if "too large" in str(e).lower() or len(body) > 65000:  # GitHub comment limit
            logger.warning("Comment too large, trying fallback summary",
                         repository=repo,
                         pr_number=pr_number,
                         original_length=len(body))
            
            # Create a summarized version
            summary_body = _create_comment_summary(body)
            
            try:
                resp = _request_with_retries(
                    "post",
                    url,
                    token=token,
                    data=json.dumps({"body": summary_body}),
                )
                
                result = resp.json()
                logger.info("Fallback summary comment posted successfully",
                           repository=repo,
                           pr_number=pr_number,
                           comment_id=result.get('id'),
                           summary_length=len(summary_body))
                
                metrics.record_counter("github_comments_posted_total", 1, tags={"status": "success", "fallback": "true"})
                return result
                
            except GitHubError as fallback_error:
                logger.error("Failed to post even summary comment",
                           repository=repo,
                           pr_number=pr_number,
                           error=str(fallback_error))
                metrics.record_counter("github_comments_posted_total", 1, tags={"status": "error", "fallback": "failed"})
                raise
        else:
            metrics.record_counter("github_comments_posted_total", 1, tags={"status": "error", "fallback": "false"})
            raise


def _create_comment_summary(full_body: str) -> str:
    """Create a summarized version of a comment that's too large."""
    lines = full_body.split('\n')
    
    # Keep header and first few lines of each section
    summary_lines = []
    current_section = ""
    section_line_count = 0
    max_lines_per_section = 10
    
    for line in lines:
        if line.startswith('##') or line.startswith('###'):
            # New section header
            current_section = line
            summary_lines.append(line)
            section_line_count = 0
        elif section_line_count < max_lines_per_section:
            summary_lines.append(line)
            section_line_count += 1
        elif section_line_count == max_lines_per_section:
            summary_lines.append("... (content truncated due to size limits)")
            section_line_count += 1
    
    summary = '\n'.join(summary_lines)
    
    # Add footer explaining truncation
    summary += "\n\n---\n⚠️ **Note**: This comment was automatically truncated due to size limits. " \
               "Run the analysis locally for complete details."
    
    return summary
=======
    """Post ``body`` as a comment on the pull request."""
    if context is None:
        context = RequestContext()

    logger.info(
        "Posting comment to pull request",
        context=context,
        repo=repo,
        pr_number=pr_number,
        comment_length=len(body)
    )

    url = f"{get_github_api_url()}/repos/{repo}/issues/{pr_number}/comments"
    resp = _request_with_retries(
        "post",
        url,
        token=token,
        data=json.dumps({"body": body}),
        context=context,
    )
    
    result = resp.json()
    
    logger.info(
        "Successfully posted comment to pull request",
        context=context,
        repo=repo,
        pr_number=pr_number,
        comment_id=result.get("id")
    )
    
    return result
>>>>>>> 5a492667


def format_analysis_result(result: PRAnalysisResult) -> str:
    """Return ``result`` formatted for a GitHub comment."""

    return (
        "## 🤖 AutoGen Code Review\n"
        f"### Security ({result.security.tool})\n{result.security.output}\n\n"
        f"### Style ({result.style.tool})\n{result.style.output}\n\n"
        f"### Performance ({result.performance.tool})\n{result.performance.output}"
    )


def analyze_and_comment(
    repo_path: str,
    repo: str,
    pr_number: int,
    token: str | None = None,
    config_path: str | None = None,
    context: RequestContext | None = None,
) -> Any:
<<<<<<< HEAD
    """Analyze the repo and post the results as a comment on the PR with enhanced error handling."""
    
    # Start full analysis and comment operation
    operation_context = log_operation_start(
        logger,
        "analyze_and_comment",
        repository=repo,
        pr_number=pr_number,
        repo_path=repo_path,
        config_path=config_path
    )
    
    analysis_result = None
    comment_result = None
    
    try:
        from .pr_analysis import analyze_pr

        logger.info("Starting PR analysis and comment workflow",
                   repository=repo,
                   pr_number=pr_number)
        
        # Attempt to fetch PR diff for context (optional, non-blocking)
        try:
            diff_content = get_pull_request_diff(repo, pr_number, token)
            logger.debug("PR diff fetched successfully", 
                        repository=repo,
                        pr_number=pr_number,
                        diff_size=len(diff_content))
        except (GitHubError, GitHubConnectionError) as diff_error:
            logger.warning("Failed to fetch PR diff, continuing with local analysis only",
                         repository=repo,
                         pr_number=pr_number,
                         error=str(diff_error))
            metrics.record_counter("github_diff_fetch_failures_total", 1, 
                                 tags={"error_type": type(diff_error).__name__})
        
        # Perform analysis (this should always be attempted)
        try:
            analysis_result = analyze_pr(repo_path, config_path)
            
            logger.info("Analysis completed successfully",
                       security_tool=analysis_result.security.tool,
                       style_tool=analysis_result.style.tool,
                       performance_tool=analysis_result.performance.tool)
            
        except Exception as analysis_error:
            logger.error("PR analysis failed",
                        repository=repo,
                        pr_number=pr_number,
                        error=str(analysis_error),
                        error_type=type(analysis_error).__name__)
            
            metrics.record_counter("pr_analysis_failures_total", 1, 
                                 tags={"error_type": type(analysis_error).__name__})
            
            # Create a fallback result to still post a comment
            from .models import AnalysisSection, PRAnalysisResult
            analysis_result = PRAnalysisResult(
                security=AnalysisSection(tool="error", output=f"Analysis failed: {str(analysis_error)}"),
                style=AnalysisSection(tool="error", output="Analysis not completed due to error"),
                performance=AnalysisSection(tool="error", output="Analysis not completed due to error")
            )
        
        # Attempt to post comment with multiple fallback strategies
        if analysis_result:
            try:
                body = format_analysis_result(analysis_result)
                comment_result = post_comment(repo, pr_number, body, token)
                
                logger.info("Analysis and comment workflow completed successfully",
                           repository=repo,
                           pr_number=pr_number,
                           comment_id=comment_result.get('id'))
                
            except RateLimitError as rate_error:
                logger.error("Rate limit exceeded when posting comment",
                           repository=repo,
                           pr_number=pr_number,
                           reset_time=getattr(rate_error, 'reset_time', None))
                
                # For rate limits, we could implement a delayed retry queue
                # For now, we'll just log and raise
                metrics.record_counter("github_comment_failures_total", 1, 
                                     tags={"error_type": "rate_limit"})
                raise
                
            except GitHubConnectionError as conn_error:
                logger.error("Connection error when posting comment",
                           repository=repo,
                           pr_number=pr_number,
                           error=str(conn_error))
                
                metrics.record_counter("github_comment_failures_total", 1, 
                                     tags={"error_type": "connection"})
                
                # For connection errors, we could implement local result storage
                # For now, we'll log and raise
                raise
                
            except GitHubError as github_error:
                logger.error("GitHub API error when posting comment",
                           repository=repo,
                           pr_number=pr_number,
                           error=str(github_error),
                           status_code=getattr(github_error, 'status_code', None))
                
                metrics.record_counter("github_comment_failures_total", 1, 
                                     tags={"error_type": "github_api"})
                
                # Try a minimal fallback comment
                try:
                    minimal_body = f"## 🤖 AutoGen Code Review\\n\\n" \
                                  f"Analysis completed but failed to post full results.\\n" \
                                  f"Error: {str(github_error)[:200]}..."
                    
                    comment_result = post_comment(repo, pr_number, minimal_body, token)
                    logger.info("Posted minimal fallback comment",
                               repository=repo,
                               pr_number=pr_number,
                               comment_id=comment_result.get('id'))
                    
                except Exception as minimal_error:
                    logger.error("Even minimal comment posting failed",
                               repository=repo,
                               pr_number=pr_number,
                               error=str(minimal_error))
                    raise github_error  # Raise original error
        
        # Record success metrics
        if comment_result:
            metrics.record_counter("analyze_and_comment_completed_total", 1, tags={"status": "success"})
            log_operation_end(logger, operation_context, success=True,
                             comment_id=comment_result.get('id'))
        else:
            metrics.record_counter("analyze_and_comment_completed_total", 1, tags={"status": "partial"})
            log_operation_end(logger, operation_context, success=False, error="No comment posted")
        
        return comment_result or {"status": "analysis_completed_no_comment"}
        
    except CircuitBreakerError as cb_error:
        logger.error("Circuit breaker open, GitHub API unavailable",
                    repository=repo,
                    pr_number=pr_number)
        
        metrics.record_counter("analyze_and_comment_completed_total", 1, tags={"status": "circuit_breaker"})
        log_operation_end(logger, operation_context, success=False, error="Circuit breaker open")
        
        # Could implement local storage of results for later retry
        raise
        
    except Exception as e:
        logger.error("Analysis and comment workflow failed with unexpected error",
                    repository=repo,
                    pr_number=pr_number,
                    error=str(e),
                    error_type=type(e).__name__)
        
        metrics.record_counter("analyze_and_comment_completed_total", 1, tags={"status": "error"})
        log_operation_end(logger, operation_context, success=False, error=str(e))
        raise
=======
    """Analyze the repo and post the results as a comment on the PR."""
    if context is None:
        context = RequestContext()
        
    logger.info(
        "Starting analyze and comment workflow",
        context=context,
        repo_path=repo_path,
        repo=repo,
        pr_number=pr_number
    )

    from .pr_analysis import analyze_pr

    result = analyze_pr(repo_path, config_path, context=context)
    body = format_analysis_result(result)
    
    comment_result = post_comment(repo, pr_number, body, token, context=context)
    
    logger.info(
        "Completed analyze and comment workflow",
        context=context,
        repo=repo,
        pr_number=pr_number,
        comment_id=comment_result.get("id")
    )
    
    return comment_result
>>>>>>> 5a492667
<|MERGE_RESOLUTION|>--- conflicted
+++ resolved
@@ -1,3 +1,4 @@
+```python
 from __future__ import annotations
 
 import json
@@ -10,130 +11,6 @@
 import requests
 import random
 
-<<<<<<< HEAD
-from .logging_config import get_logger, log_operation_start, log_operation_end, ContextLogger
-from .monitoring import MetricsEmitter
-from .system_config import get_system_config
-from .token_security import TokenMasker, mask_token_in_url, safe_exception_str
-logger = get_logger(__name__)
-metrics = MetricsEmitter()
-
-
-def _calculate_exponential_backoff(attempt: int, base_delay: float = 1.0, max_delay: float = 60.0, jitter: bool = True) -> float:
-    """Calculate exponential backoff delay with optional jitter.
-    
-    Args:
-        attempt: Current attempt number (0-indexed)
-        base_delay: Base delay in seconds
-        max_delay: Maximum delay in seconds
-        jitter: Whether to add random jitter to avoid thundering herd
-        
-    Returns:
-        Delay time in seconds
-    """
-    # Calculate exponential delay: base_delay * (2^attempt)
-    delay = base_delay * (2 ** attempt)
-    
-    # Cap at maximum delay
-    delay = min(delay, max_delay)
-    
-    # Add jitter to avoid thundering herd problems
-    if jitter:
-        # Add random jitter of ±25% of the delay
-        jitter_amount = delay * 0.25
-        delay += random.uniform(-jitter_amount, jitter_amount)
-        delay = max(0.1, delay)  # Ensure minimum delay
-    
-    return delay
-
-
-# Error classes for better error handling
-class GitHubError(Exception):
-    """Base class for GitHub API errors."""
-    
-    def __init__(self, message: str, status_code: Optional[int] = None, response_headers: Optional[dict] = None):
-        super().__init__(message)
-        self.status_code = status_code
-        self.response_headers = response_headers or {}
-        self.timestamp = datetime.now(timezone.utc)
-
-
-class RateLimitError(GitHubError):
-    """Raised when GitHub API rate limit is exceeded."""
-    
-    def __init__(self, message: str, reset_time: Optional[int] = None, remaining: Optional[int] = None):
-        super().__init__(message, status_code=429)
-        self.reset_time = reset_time
-        self.remaining = remaining
-        
-        if reset_time:
-            reset_dt = datetime.fromtimestamp(reset_time, timezone.utc)
-            wait_minutes = max(0, (reset_dt - self.timestamp).total_seconds() / 60)
-            self.message = f"{message} Rate limit resets at {reset_dt.strftime('%H:%M UTC')} (in {wait_minutes:.1f} minutes)"
-        else:
-            self.message = message
-
-
-class GitHubConnectionError(GitHubError):
-    """Raised when connection to GitHub fails."""
-    
-    def __init__(self, message: str, original_error: Optional[Exception] = None):
-        super().__init__(f"GitHub connection failed: {message}. Please check network connectivity and try again.")
-        self.original_error = original_error
-
-
-class CircuitBreakerError(GitHubError):
-    """Raised when circuit breaker is open."""
-    
-    def __init__(self, message: str = "GitHub API circuit breaker is open due to repeated failures"):
-        super().__init__(message)
-
-
-@dataclass
-class CircuitBreakerState:
-    """Circuit breaker state management."""
-    failure_count: int = 0
-    last_failure_time: Optional[float] = None
-    state: str = "CLOSED"  # CLOSED, OPEN, HALF_OPEN
-    failure_threshold: int = 5
-    timeout_seconds: int = 300  # 5 minutes
-    
-    def should_allow_request(self) -> bool:
-        """Check if request should be allowed based on circuit breaker state."""
-        current_time = time.time()
-        
-        if self.state == "CLOSED":
-            return True
-        elif self.state == "OPEN":
-            if self.last_failure_time and (current_time - self.last_failure_time) > self.timeout_seconds:
-                self.state = "HALF_OPEN"
-                return True
-            return False
-        elif self.state == "HALF_OPEN":
-            return True
-        
-        return True
-    
-    def record_success(self):
-        """Record successful request."""
-        self.failure_count = 0
-        self.state = "CLOSED"
-        self.last_failure_time = None
-    
-    def record_failure(self):
-        """Record failed request."""
-        self.failure_count += 1
-        self.last_failure_time = time.time()
-        
-        if self.failure_count >= self.failure_threshold:
-            self.state = "OPEN"
-        elif self.state == "HALF_OPEN":
-            self.state = "OPEN"
-
-
-# Global circuit breaker instance
-_circuit_breaker = CircuitBreakerState()
-=======
 from .logging_utils import get_request_logger, RequestContext
 from .config import get_github_api_url, get_http_timeout
 from .metrics import record_operation_metrics, with_metrics
@@ -145,10 +22,44 @@
 )
 
 logger = get_request_logger(__name__)
->>>>>>> 5a492667
 
 if TYPE_CHECKING:  # pragma: no cover - type checking only
     from .pr_analysis import PRAnalysisResult
+
+
+# Error classes for better error handling
+class GitHubError(Exception):
+    """Base class for GitHub API errors."""
+    
+    def __init__(self, message: str, status_code: Optional[int] = None, response_headers: Optional[dict] = None):
+        super().__init__(message)
+        self.status_code = status_code
+        self.response_headers = response_headers or {}
+        self.timestamp = datetime.now(timezone.utc)
+
+
+class RateLimitError(GitHubError):
+    """Raised when GitHub API rate limit is exceeded."""
+    
+    def __init__(self, message: str, reset_time: Optional[int] = None, remaining: Optional[int] = None):
+        super().__init__(message, status_code=429)
+        self.reset_time = reset_time
+        self.remaining = remaining
+        
+        if reset_time:
+            reset_dt = datetime.fromtimestamp(reset_time, timezone.utc)
+            wait_minutes = max(0, (reset_dt - self.timestamp).total_seconds() / 60)
+            self.message = f"{message} Rate limit resets at {reset_dt.strftime('%H:%M UTC')} (in {wait_minutes:.1f} minutes)"
+        else:
+            self.message = message
+
+
+class GitHubConnectionError(GitHubError):
+    """Raised when connection to GitHub fails."""
+    
+    def __init__(self, message: str, original_error: Optional[Exception] = None):
+        super().__init__(f"GitHub connection failed: {message}. Please check network connectivity and try again.")
+        self.original_error = original_error
 
 
 def _get_token(token: str | None) -> str:
@@ -186,183 +97,6 @@
     token: str | None,
     data: Any | None = None,
     params: dict[str, Any] | None = None,
-<<<<<<< HEAD
-    retries: Optional[int] = None,
-) -> requests.Response:
-    """Return a ``requests`` response with enhanced error handling and retry logic."""
-    global _circuit_breaker
-    
-    config = get_system_config()
-    if retries is None:
-        retries = config.default_retry_attempts
-    
-    # Check circuit breaker
-    if not _circuit_breaker.should_allow_request():
-        metrics.record_counter("github_api_errors_total", 1, 
-                             tags={"error_type": "circuit_breaker_open", "api_operation": method.upper()})
-        raise CircuitBreakerError()
-    
-    token_val = _get_token(token)
-    
-    # Start operation tracking for API request
-    request_context = log_operation_start(
-        logger,
-        "github_api_request",
-        method=method.upper(),
-        url=mask_token_in_url(url, token_val),
-        retries=retries
-    )
-    
-    last_error = None
-    
-    for attempt in range(retries):
-        try:
-            logger.debug("Making GitHub API request", 
-                        method=method.upper(),
-                        attempt=attempt + 1,
-                        max_retries=retries,
-                        circuit_breaker_state=_circuit_breaker.state)
-            
-            resp = requests.request(
-                method,
-                url,
-                headers=_headers(token_val),
-                data=data,
-                params=params,
-                timeout=config.github_api_timeout,
-            )
-            
-            # Check for specific HTTP status codes before raising
-            if resp.status_code == 429:
-                # Rate limit handling
-                reset_time = resp.headers.get('X-RateLimit-Reset')
-                remaining = resp.headers.get('X-RateLimit-Remaining', '0')
-                
-                reset_timestamp = int(reset_time) if reset_time else None
-                metrics.record_counter("github_api_errors_total", 1, 
-                                     tags={"error_type": "rate_limit", "api_operation": method.upper()})
-                
-                if attempt < retries - 1:
-                    # Calculate sleep time based on reset time or sophisticated exponential backoff
-                    if reset_timestamp:
-                        # For rate limits, respect the reset time but cap at reasonable values
-                        time_until_reset = reset_timestamp - int(time.time())
-                        sleep_time = min(max(time_until_reset, 1), 60)  # 1s min, 60s max
-                    else:
-                        # Use sophisticated exponential backoff for rate limits
-                        sleep_time = _calculate_exponential_backoff(attempt, base_delay=2.0, max_delay=60.0)
-                    
-                    logger.warning("Rate limit exceeded, waiting", 
-                                 sleep_seconds=sleep_time,
-                                 reset_time=reset_timestamp,
-                                 remaining=remaining)
-                    time.sleep(sleep_time)
-                    continue
-                else:
-                    raise RateLimitError(
-                        "GitHub API rate limit exceeded", 
-                        reset_time=reset_timestamp,
-                        remaining=int(remaining)
-                    )
-            
-            elif 400 <= resp.status_code < 500:
-                # Client errors (don't retry except for rate limits)
-                error_msg = f"GitHub API client error: {resp.status_code}"
-                if resp.status_code == 401:
-                    error_msg = "GitHub API authentication failed. Please check your token."
-                elif resp.status_code == 403:
-                    error_msg = "GitHub API access forbidden. Please check your token permissions."
-                elif resp.status_code == 404:
-                    error_msg = "GitHub API resource not found. Please check the repository and PR number."
-                
-                metrics.record_counter("github_api_errors_total", 1, 
-                                     tags={"error_type": f"client_error_{resp.status_code}", "api_operation": method.upper()})
-                raise GitHubError(error_msg, status_code=resp.status_code, response_headers=dict(resp.headers))
-            
-            elif resp.status_code >= 500:
-                # Server errors (retry with exponential backoff)
-                error_msg = f"GitHub API server error: {resp.status_code}"
-                if attempt < retries - 1:
-                    # Use sophisticated exponential backoff for server errors
-                    sleep_time = _calculate_exponential_backoff(attempt, base_delay=1.0, max_delay=30.0)
-                    logger.warning("GitHub API server error, retrying", 
-                                 status_code=resp.status_code,
-                                 sleep_seconds=sleep_time,
-                                 attempt=attempt + 1)
-                    metrics.record_counter("github_api_retries_total", 1, 
-                                         tags={"error_type": f"server_error_{resp.status_code}", "api_operation": method.upper()})
-                    time.sleep(sleep_time)
-                    continue
-                else:
-                    metrics.record_counter("github_api_errors_total", 1, 
-                                         tags={"error_type": f"server_error_{resp.status_code}", "api_operation": method.upper()})
-                    raise GitHubError(error_msg, status_code=resp.status_code, response_headers=dict(resp.headers))
-            
-            # If we get here, request was successful
-            resp.raise_for_status()  # This should not raise for 2xx codes
-            
-            logger.debug("GitHub API request successful",
-                        status_code=resp.status_code,
-                        response_size=len(resp.content),
-                        attempt=attempt + 1)
-            
-            # Record success in circuit breaker and metrics
-            _circuit_breaker.record_success()
-            metrics.record_counter("github_api_requests_total", 1, 
-                                 tags={"status": "success", "api_operation": method.upper()})
-            metrics.record_histogram("github_api_duration_seconds", time.time() - request_context.get('start_time', time.time()))
-            
-            log_operation_end(logger, request_context, success=True, 
-                            status_code=resp.status_code,
-                            attempt=attempt + 1)
-            return resp
-            
-        except (requests.ConnectionError, requests.Timeout) as exc:
-            # Network-level errors
-            last_error = GitHubConnectionError(safe_exception_str(exc), original_error=exc)
-            metrics.record_counter("github_api_errors_total", 1, 
-                                 tags={"error_type": "connection_error", "api_operation": method.upper()})
-            
-            if attempt < retries - 1:
-                # Use sophisticated exponential backoff for connection errors
-                sleep_time = _calculate_exponential_backoff(attempt, base_delay=0.5, max_delay=15.0)
-                logger.warning("GitHub API connection failed, retrying",
-                             error=safe_exception_str(exc),
-                             attempt=attempt + 1,
-                             sleep_seconds=sleep_time)
-                metrics.record_counter("github_api_retries_total", 1, 
-                                     tags={"error_type": "connection_error", "api_operation": method.upper()})
-                time.sleep(sleep_time)
-                continue
-            
-        except requests.RequestException as exc:
-            # Other request exceptions
-            last_error = GitHubError(f"GitHub API request failed: {safe_exception_str(exc)}")
-            metrics.record_counter("github_api_errors_total", 1, 
-                                 tags={"error_type": "request_error", "api_operation": method.upper()})
-            
-            if attempt < retries - 1:
-                # Use sophisticated exponential backoff for general request errors
-                sleep_time = _calculate_exponential_backoff(attempt, base_delay=0.5, max_delay=15.0)
-                logger.warning("GitHub API request failed, retrying",
-                             error=safe_exception_str(exc),
-                             attempt=attempt + 1,
-                             sleep_seconds=sleep_time)
-                metrics.record_counter("github_api_retries_total", 1, 
-                                     tags={"error_type": "request_error", "api_operation": method.upper()})
-                time.sleep(sleep_time)
-                continue
-    
-    # If we've exhausted all retries, record circuit breaker failure and raise
-    _circuit_breaker.record_failure()
-    log_operation_end(logger, request_context, success=False, 
-                    error=safe_exception_str(last_error) if last_error else "Unknown error", total_attempts=retries)
-    
-    if last_error:
-        raise last_error
-    else:
-        raise GitHubError("GitHub API request failed after all retry attempts")
-=======
     retries: int = 3,
     context: RequestContext | None = None,
 ) -> requests.Response:
@@ -392,7 +126,7 @@
     
     def make_request() -> requests.Response:
         """Internal function to make the actual request."""
-        return requests.request(
+        resp = requests.request(
             method,
             url,
             headers=_headers(token_val),
@@ -400,6 +134,41 @@
             params=params,
             timeout=get_http_timeout(),
         )
+        
+        # Check for specific HTTP status codes before raising
+        if resp.status_code == 429:
+            # Rate limit handling
+            reset_time = resp.headers.get('X-RateLimit-Reset')
+            remaining = resp.headers.get('X-RateLimit-Remaining', '0')
+            
+            reset_timestamp = int(reset_time) if reset_time else None
+            
+            raise RateLimitError(
+                "GitHub API rate limit exceeded", 
+                reset_time=reset_timestamp,
+                remaining=int(remaining)
+            )
+        
+        elif 400 <= resp.status_code < 500:
+            # Client errors (don't retry except for rate limits)
+            error_msg = f"GitHub API client error: {resp.status_code}"
+            if resp.status_code == 401:
+                error_msg = "GitHub API authentication failed. Please check your token."
+            elif resp.status_code == 403:
+                error_msg = "GitHub API access forbidden. Please check your token permissions."
+            elif resp.status_code == 404:
+                error_msg = "GitHub API resource not found. Please check the repository and PR number."
+            
+            raise GitHubError(error_msg, status_code=resp.status_code, response_headers=dict(resp.headers))
+        
+        elif resp.status_code >= 500:
+            # Server errors (should be retried)
+            error_msg = f"GitHub API server error: {resp.status_code}"
+            raise GitHubError(error_msg, status_code=resp.status_code, response_headers=dict(resp.headers))
+        
+        # If we get here, request was successful
+        resp.raise_for_status()  # This should not raise for 2xx codes
+        return resp
     
     last_exception = None
     
@@ -415,7 +184,6 @@
             
             # Use circuit breaker protection
             resp = _github_circuit_breaker.call(make_request, context=context)
-            resp.raise_for_status()
             
             logger.info(
                 "GitHub API request successful",
@@ -449,6 +217,81 @@
                 context=context
             )
             raise
+            
+        except RateLimitError as exc:
+            last_exception = exc
+            
+            logger.warning(
+                "Rate limit exceeded",
+                context=context,
+                reset_time=exc.reset_time,
+                remaining=exc.remaining,
+                attempt=attempt + 1,
+                max_attempts=retries + 1
+            )
+            
+            # If this is the last attempt, don't sleep
+            if attempt == retries:
+                break
+                
+            # Calculate retry delay respecting rate limit reset time
+            retry_after = None
+            if exc.reset_time:
+                # For rate limits, respect the reset time but cap at reasonable values
+                time_until_reset = exc.reset_time - int(time.time())
+                retry_after = min(max(time_until_reset, 1), 60)  # 1s min, 60s max
+                
+            delay = _retry_strategy.calculate_delay(attempt, retry_after)
+            
+            logger.info(
+                f"Retrying GitHub API request after {delay:.2f}s delay",
+                context=context,
+                delay_seconds=delay,
+                rate_limit_reset=exc.reset_time,
+                attempt=attempt + 1,
+                next_attempt=attempt + 2
+            )
+            
+            time.sleep(delay)
+            
+        except (requests.ConnectionError, requests.Timeout) as exc:
+            # Network-level errors
+            last_exception = GitHubConnectionError(str(exc), original_error=exc)
+            
+            logger.warning(
+                "GitHub API connection failed",
+                context=context,
+                error=str(exc),
+                error_type=type(exc).__name__,
+                attempt=attempt + 1,
+                max_attempts=retries + 1
+            )
+            
+            # Check if we should retry this error type
+            if not _retry_strategy.should_retry(attempt, exc):
+                logger.info(
+                    "Not retrying GitHub API request",
+                    context=context,
+                    error_type=type(exc).__name__,
+                    reason="error_type_not_retryable"
+                )
+                break
+                
+            # If this is the last attempt, don't sleep
+            if attempt == retries:
+                break
+                
+            delay = _retry_strategy.calculate_delay(attempt, None)
+            
+            logger.info(
+                f"Retrying GitHub API request after {delay:.2f}s delay",
+                context=context,
+                delay_seconds=delay,
+                attempt=attempt + 1,
+                next_attempt=attempt + 2
+            )
+            
+            time.sleep(delay)
             
         except requests.RequestException as exc:
             last_exception = exc
@@ -520,7 +363,6 @@
         raise last_exception
     else:
         raise requests.RequestException("All retry attempts failed")
->>>>>>> 5a492667
 
 
 def _headers(token: str) -> dict[str, str]:
@@ -534,14 +376,6 @@
     context: RequestContext | None = None
 ) -> str:
     """Return the diff for ``pr_number`` in ``repo``."""
-<<<<<<< HEAD
-    logger.info("Fetching pull request diff", 
-               repository=repo, 
-               pr_number=pr_number)
-    
-    config = get_system_config()
-    url = f"{config.github_api_url}/repos/{repo}/pulls/{pr_number}"
-=======
     if context is None:
         context = RequestContext()
 
@@ -553,7 +387,6 @@
     )
 
     url = f"{get_github_api_url()}/repos/{repo}/pulls/{pr_number}"
->>>>>>> 5a492667
     resp = _request_with_retries(
         "get",
         url,
@@ -570,14 +403,6 @@
         diff_size=len(resp.text)
     )
     
-<<<<<<< HEAD
-    logger.debug("Pull request diff retrieved", 
-                repository=repo,
-                pr_number=pr_number,
-                diff_size=len(resp.text))
-    
-=======
->>>>>>> 5a492667
     return resp.text
 
 
@@ -588,15 +413,19 @@
     token: str | None = None,
     context: RequestContext | None = None
 ) -> Any:
-<<<<<<< HEAD
     """Post ``body`` as a comment on the pull request with fallback for large comments."""
-    logger.info("Posting comment to pull request",
-               repository=repo,
-               pr_number=pr_number,
-               comment_length=len(body))
-
-    config = get_system_config()
-    url = f"{config.github_api_url}/repos/{repo}/issues/{pr_number}/comments"
+    if context is None:
+        context = RequestContext()
+
+    logger.info(
+        "Posting comment to pull request",
+        context=context,
+        repo=repo,
+        pr_number=pr_number,
+        comment_length=len(body)
+    )
+
+    url = f"{get_github_api_url()}/repos/{repo}/issues/{pr_number}/comments"
     
     try:
         resp = _request_with_retries(
@@ -604,24 +433,38 @@
             url,
             token=token,
             data=json.dumps({"body": body}),
+            context=context,
         )
         
         result = resp.json()
-        logger.info("Comment posted successfully",
-                   repository=repo,
-                   pr_number=pr_number,
-                   comment_id=result.get('id'))
-        
-        metrics.record_counter("github_comments_posted_total", 1, tags={"status": "success", "fallback": "false"})
+        
+        logger.info(
+            "Successfully posted comment to pull request",
+            context=context,
+            repo=repo,
+            pr_number=pr_number,
+            comment_id=result.get("id")
+        )
+        
+        record_operation_metrics(
+            operation="github_comment_posted",
+            duration_ms=0,
+            status="success",
+            context=context
+        )
+        
         return result
         
     except GitHubError as e:
         # Check if error is due to comment size and try fallback
         if "too large" in str(e).lower() or len(body) > 65000:  # GitHub comment limit
-            logger.warning("Comment too large, trying fallback summary",
-                         repository=repo,
-                         pr_number=pr_number,
-                         original_length=len(body))
+            logger.warning(
+                "Comment too large, trying fallback summary",
+                context=context,
+                repo=repo,
+                pr_number=pr_number,
+                original_length=len(body)
+            )
             
             # Create a summarized version
             summary_body = _create_comment_summary(body)
@@ -632,27 +475,52 @@
                     url,
                     token=token,
                     data=json.dumps({"body": summary_body}),
+                    context=context,
                 )
                 
                 result = resp.json()
-                logger.info("Fallback summary comment posted successfully",
-                           repository=repo,
-                           pr_number=pr_number,
-                           comment_id=result.get('id'),
-                           summary_length=len(summary_body))
-                
-                metrics.record_counter("github_comments_posted_total", 1, tags={"status": "success", "fallback": "true"})
+                
+                logger.info(
+                    "Fallback summary comment posted successfully",
+                    context=context,
+                    repo=repo,
+                    pr_number=pr_number,
+                    comment_id=result.get("id"),
+                    summary_length=len(summary_body)
+                )
+                
+                record_operation_metrics(
+                    operation="github_comment_posted",
+                    duration_ms=0,
+                    status="success_with_fallback",
+                    context=context
+                )
+                
                 return result
                 
             except GitHubError as fallback_error:
-                logger.error("Failed to post even summary comment",
-                           repository=repo,
-                           pr_number=pr_number,
-                           error=str(fallback_error))
-                metrics.record_counter("github_comments_posted_total", 1, tags={"status": "error", "fallback": "failed"})
+                logger.error(
+                    "Failed to post even summary comment",
+                    context=context,
+                    repo=repo,
+                    pr_number=pr_number,
+                    error=str(fallback_error)
+                )
+                
+                record_operation_metrics(
+                    operation="github_comment_posted",
+                    duration_ms=0,
+                    status="failure",
+                    context=context
+                )
                 raise
         else:
-            metrics.record_counter("github_comments_posted_total", 1, tags={"status": "error", "fallback": "false"})
+            record_operation_metrics(
+                operation="github_comment_posted",
+                duration_ms=0,
+                status="failure",
+                context=context
+            )
             raise
 
 
@@ -686,40 +554,6 @@
                "Run the analysis locally for complete details."
     
     return summary
-=======
-    """Post ``body`` as a comment on the pull request."""
-    if context is None:
-        context = RequestContext()
-
-    logger.info(
-        "Posting comment to pull request",
-        context=context,
-        repo=repo,
-        pr_number=pr_number,
-        comment_length=len(body)
-    )
-
-    url = f"{get_github_api_url()}/repos/{repo}/issues/{pr_number}/comments"
-    resp = _request_with_retries(
-        "post",
-        url,
-        token=token,
-        data=json.dumps({"body": body}),
-        context=context,
-    )
-    
-    result = resp.json()
-    
-    logger.info(
-        "Successfully posted comment to pull request",
-        context=context,
-        repo=repo,
-        pr_number=pr_number,
-        comment_id=result.get("id")
-    )
-    
-    return result
->>>>>>> 5a492667
 
 
 def format_analysis_result(result: PRAnalysisResult) -> str:
@@ -741,170 +575,7 @@
     config_path: str | None = None,
     context: RequestContext | None = None,
 ) -> Any:
-<<<<<<< HEAD
     """Analyze the repo and post the results as a comment on the PR with enhanced error handling."""
-    
-    # Start full analysis and comment operation
-    operation_context = log_operation_start(
-        logger,
-        "analyze_and_comment",
-        repository=repo,
-        pr_number=pr_number,
-        repo_path=repo_path,
-        config_path=config_path
-    )
-    
-    analysis_result = None
-    comment_result = None
-    
-    try:
-        from .pr_analysis import analyze_pr
-
-        logger.info("Starting PR analysis and comment workflow",
-                   repository=repo,
-                   pr_number=pr_number)
-        
-        # Attempt to fetch PR diff for context (optional, non-blocking)
-        try:
-            diff_content = get_pull_request_diff(repo, pr_number, token)
-            logger.debug("PR diff fetched successfully", 
-                        repository=repo,
-                        pr_number=pr_number,
-                        diff_size=len(diff_content))
-        except (GitHubError, GitHubConnectionError) as diff_error:
-            logger.warning("Failed to fetch PR diff, continuing with local analysis only",
-                         repository=repo,
-                         pr_number=pr_number,
-                         error=str(diff_error))
-            metrics.record_counter("github_diff_fetch_failures_total", 1, 
-                                 tags={"error_type": type(diff_error).__name__})
-        
-        # Perform analysis (this should always be attempted)
-        try:
-            analysis_result = analyze_pr(repo_path, config_path)
-            
-            logger.info("Analysis completed successfully",
-                       security_tool=analysis_result.security.tool,
-                       style_tool=analysis_result.style.tool,
-                       performance_tool=analysis_result.performance.tool)
-            
-        except Exception as analysis_error:
-            logger.error("PR analysis failed",
-                        repository=repo,
-                        pr_number=pr_number,
-                        error=str(analysis_error),
-                        error_type=type(analysis_error).__name__)
-            
-            metrics.record_counter("pr_analysis_failures_total", 1, 
-                                 tags={"error_type": type(analysis_error).__name__})
-            
-            # Create a fallback result to still post a comment
-            from .models import AnalysisSection, PRAnalysisResult
-            analysis_result = PRAnalysisResult(
-                security=AnalysisSection(tool="error", output=f"Analysis failed: {str(analysis_error)}"),
-                style=AnalysisSection(tool="error", output="Analysis not completed due to error"),
-                performance=AnalysisSection(tool="error", output="Analysis not completed due to error")
-            )
-        
-        # Attempt to post comment with multiple fallback strategies
-        if analysis_result:
-            try:
-                body = format_analysis_result(analysis_result)
-                comment_result = post_comment(repo, pr_number, body, token)
-                
-                logger.info("Analysis and comment workflow completed successfully",
-                           repository=repo,
-                           pr_number=pr_number,
-                           comment_id=comment_result.get('id'))
-                
-            except RateLimitError as rate_error:
-                logger.error("Rate limit exceeded when posting comment",
-                           repository=repo,
-                           pr_number=pr_number,
-                           reset_time=getattr(rate_error, 'reset_time', None))
-                
-                # For rate limits, we could implement a delayed retry queue
-                # For now, we'll just log and raise
-                metrics.record_counter("github_comment_failures_total", 1, 
-                                     tags={"error_type": "rate_limit"})
-                raise
-                
-            except GitHubConnectionError as conn_error:
-                logger.error("Connection error when posting comment",
-                           repository=repo,
-                           pr_number=pr_number,
-                           error=str(conn_error))
-                
-                metrics.record_counter("github_comment_failures_total", 1, 
-                                     tags={"error_type": "connection"})
-                
-                # For connection errors, we could implement local result storage
-                # For now, we'll log and raise
-                raise
-                
-            except GitHubError as github_error:
-                logger.error("GitHub API error when posting comment",
-                           repository=repo,
-                           pr_number=pr_number,
-                           error=str(github_error),
-                           status_code=getattr(github_error, 'status_code', None))
-                
-                metrics.record_counter("github_comment_failures_total", 1, 
-                                     tags={"error_type": "github_api"})
-                
-                # Try a minimal fallback comment
-                try:
-                    minimal_body = f"## 🤖 AutoGen Code Review\\n\\n" \
-                                  f"Analysis completed but failed to post full results.\\n" \
-                                  f"Error: {str(github_error)[:200]}..."
-                    
-                    comment_result = post_comment(repo, pr_number, minimal_body, token)
-                    logger.info("Posted minimal fallback comment",
-                               repository=repo,
-                               pr_number=pr_number,
-                               comment_id=comment_result.get('id'))
-                    
-                except Exception as minimal_error:
-                    logger.error("Even minimal comment posting failed",
-                               repository=repo,
-                               pr_number=pr_number,
-                               error=str(minimal_error))
-                    raise github_error  # Raise original error
-        
-        # Record success metrics
-        if comment_result:
-            metrics.record_counter("analyze_and_comment_completed_total", 1, tags={"status": "success"})
-            log_operation_end(logger, operation_context, success=True,
-                             comment_id=comment_result.get('id'))
-        else:
-            metrics.record_counter("analyze_and_comment_completed_total", 1, tags={"status": "partial"})
-            log_operation_end(logger, operation_context, success=False, error="No comment posted")
-        
-        return comment_result or {"status": "analysis_completed_no_comment"}
-        
-    except CircuitBreakerError as cb_error:
-        logger.error("Circuit breaker open, GitHub API unavailable",
-                    repository=repo,
-                    pr_number=pr_number)
-        
-        metrics.record_counter("analyze_and_comment_completed_total", 1, tags={"status": "circuit_breaker"})
-        log_operation_end(logger, operation_context, success=False, error="Circuit breaker open")
-        
-        # Could implement local storage of results for later retry
-        raise
-        
-    except Exception as e:
-        logger.error("Analysis and comment workflow failed with unexpected error",
-                    repository=repo,
-                    pr_number=pr_number,
-                    error=str(e),
-                    error_type=type(e).__name__)
-        
-        metrics.record_counter("analyze_and_comment_completed_total", 1, tags={"status": "error"})
-        log_operation_end(logger, operation_context, success=False, error=str(e))
-        raise
-=======
-    """Analyze the repo and post the results as a comment on the PR."""
     if context is None:
         context = RequestContext()
         
@@ -918,18 +589,213 @@
 
     from .pr_analysis import analyze_pr
 
-    result = analyze_pr(repo_path, config_path, context=context)
-    body = format_analysis_result(result)
-    
-    comment_result = post_comment(repo, pr_number, body, token, context=context)
-    
-    logger.info(
-        "Completed analyze and comment workflow",
-        context=context,
-        repo=repo,
-        pr_number=pr_number,
-        comment_id=comment_result.get("id")
-    )
-    
-    return comment_result
->>>>>>> 5a492667
+    analysis_result = None
+    comment_result = None
+    
+    try:
+        # Attempt to fetch PR diff for context (optional, non-blocking)
+        try:
+            diff_content = get_pull_request_diff(repo, pr_number, token, context)
+            logger.debug(
+                "PR diff fetched successfully",
+                context=context,
+                repo=repo,
+                pr_number=pr_number,
+                diff_size=len(diff_content)
+            )
+        except (GitHubError, GitHubConnectionError) as diff_error:
+            logger.warning(
+                "Failed to fetch PR diff, continuing with local analysis only",
+                context=context,
+                repo=repo,
+                pr_number=pr_number,
+                error=str(diff_error)
+            )
+            
+            record_operation_metrics(
+                operation="github_diff_fetch_failure",
+                duration_ms=0,
+                status="failure",
+                context=context
+            )
+        
+        # Perform analysis (this should always be attempted)
+        try:
+            analysis_result = analyze_pr(repo_path, config_path, context=context)
+            
+            logger.info(
+                "Analysis completed successfully",
+                context=context,
+                security_tool=analysis_result.security.tool,
+                style_tool=analysis_result.style.tool,
+                performance_tool=analysis_result.performance.tool
+            )
+            
+        except Exception as analysis_error:
+            logger.error(
+                "PR analysis failed",
+                context=context,
+                repo=repo,
+                pr_number=pr_number,
+                error=str(analysis_error),
+                error_type=type(analysis_error).__name__
+            )
+            
+            record_operation_metrics(
+                operation="pr_analysis_failure",
+                duration_ms=0,
+                status="failure",
+                context=context
+            )
+            
+            # Create a fallback result to still post a comment
+            from .models import AnalysisSection, PRAnalysisResult
+            analysis_result = PRAnalysisResult(
+                security=AnalysisSection(tool="error", output=f"Analysis failed: {str(analysis_error)}"),
+                style=AnalysisSection(tool="error", output="Analysis not completed due to error"),
+                performance=AnalysisSection(tool="error", output="Analysis not completed due to error")
+            )
+        
+        # Attempt to post comment with multiple fallback strategies
+        if analysis_result:
+            try:
+                body = format_analysis_result(analysis_result)
+                comment_result = post_comment(repo, pr_number, body, token, context)
+                
+                logger.info(
+                    "Analysis and comment workflow completed successfully",
+                    context=context,
+                    repo=repo,
+                    pr_number=pr_number,
+                    comment_id=comment_result.get("id")
+                )
+                
+            except RateLimitError as rate_error:
+                logger.error(
+                    "Rate limit exceeded when posting comment",
+                    context=context,
+                    repo=repo,
+                    pr_number=pr_number,
+                    reset_time=getattr(rate_error, 'reset_time', None)
+                )
+                
+                record_operation_metrics(
+                    operation="github_comment_rate_limited",
+                    duration_ms=0,
+                    status="rate_limited",
+                    context=context
+                )
+                raise
+                
+            except GitHubConnectionError as conn_error:
+                logger.error(
+                    "Connection error when posting comment",
+                    context=context,
+                    repo=repo,
+                    pr_number=pr_number,
+                    error=str(conn_error)
+                )
+                
+                record_operation_metrics(
+                    operation="github_comment_connection_error",
+                    duration_ms=0,
+                    status="connection_error",
+                    context=context
+                )
+                raise
+                
+            except GitHubError as github_error:
+                logger.error(
+                    "GitHub API error when posting comment",
+                    context=context,
+                    repo=repo,
+                    pr_number=pr_number,
+                    error=str(github_error),
+                    status_code=getattr(github_error, 'status_code', None)
+                )
+                
+                record_operation_metrics(
+                    operation="github_comment_api_error",
+                    duration_ms=0,
+                    status="api_error",
+                    context=context
+                )
+                
+                # Try a minimal fallback comment
+                try:
+                    minimal_body = f"## 🤖 AutoGen Code Review\n\n" \
+                                  f"Analysis completed but failed to post full results.\n" \
+                                  f"Error: {str(github_error)[:200]}..."
+                    
+                    comment_result = post_comment(repo, pr_number, minimal_body, token, context)
+                    
+                    logger.info(
+                        "Posted minimal fallback comment",
+                        context=context,
+                        repo=repo,
+                        pr_number=pr_number,
+                        comment_id=comment_result.get("id")
+                    )
+                    
+                except Exception as minimal_error:
+                    logger.error(
+                        "Even minimal comment posting failed",
+                        context=context,
+                        repo=repo,
+                        pr_number=pr_number,
+                        error=str(minimal_error)
+                    )
+                    raise github_error  # Raise original error
+        
+        # Record success metrics
+        if comment_result:
+            record_operation_metrics(
+                operation="analyze_and_comment_completed",
+                duration_ms=0,
+                status="success",
+                context=context
+            )
+        else:
+            record_operation_metrics(
+                operation="analyze_and_comment_completed",
+                duration_ms=0,
+                status="partial",
+                context=context
+            )
+        
+        return comment_result or {"status": "analysis_completed_no_comment"}
+        
+    except CircuitBreakerError as cb_error:
+        logger.error(
+            "Circuit breaker open, GitHub API unavailable",
+            context=context,
+            repo=repo,
+            pr_number=pr_number
+        )
+        
+        record_operation_metrics(
+            operation="analyze_and_comment_circuit_breaker",
+            duration_ms=0,
+            status="circuit_breaker_open",
+            context=context
+        )
+        raise
+        
+    except Exception as e:
+        logger.error(
+            "Analysis and comment workflow failed with unexpected error",
+            context=context,
+            repo=repo,
+            pr_number=pr_number,
+            error=str(e),
+            error_type=type(e).__name__
+        )
+        
+        record_operation_metrics(
+            operation="analyze_and_comment_error",
+            duration_ms=0,
+            status="error",
+            context=context
+        )
+        raise
+```